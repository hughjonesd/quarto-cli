/*
TODO: Re-enable once we have YAML validation re-enabled

import { unitTest } from "../../test.ts";
import { ensureAjv, YAMLSchema } from "../../../src/core/schema/yaml-schema.ts";
import { getFrontMatterSchema } from "../../../src/core/schema/front-matter.ts";
import { readAnnotatedYamlFromString } from "../../../src/core/schema/annotated-yaml.ts";
import { asMappedString } from "../../../src/core/mapped-text.ts";
import { assert } from "testing/asserts.ts";

unitTest("execute-validation", async () => {
  // FIXME we skip validation for now while we're updating the schemas
  //
  //   const good = `
  // title: A quarto document
  // execute:
  //   echo: false
  // `;

<<<<<<< HEAD
  //   const bad = `
  // title: A bad quarto document
  // execute: [1, 2, "foo"] 
  // `;
  //   await ensureAjv();
=======
  const bad = `
title: A bad quarto document
execute: [1, 2, "foo"]
`;
  await ensureAjv();
>>>>>>> 21970711

  //   const fm = await getFrontMatterSchema(true);
  //   const fmSchema = new YAMLSchema(fm);

<<<<<<< HEAD
  //   // deno-lint-ignore no-explicit-any
  //   const fromPlainString = (schema: any, src: string) =>
  //     schema.validateParse(asMappedString(src), readAnnotatedYamlFromString(src));
  
  //   const goodResult = fromPlainString(fmSchema, good);
  //   const badResult = fromPlainString(fmSchema, bad);

  //   assert(goodResult.errors.length === 0, "good document should pass");
  //   assert(badResult.errors.length !== 0, "bad document should fail");
});
=======
  // deno-lint-ignore no-explicit-any
  const fromPlainString = (schema: any, src: string) =>
    schema.validateParse(asMappedString(src), readAnnotatedYamlFromString(src));

  const goodResult = fromPlainString(fmSchema, good);
  const badResult = fromPlainString(fmSchema, bad);

  assert(goodResult.errors.length === 0, "good document should pass");
  assert(badResult.errors.length !== 0, "bad document should fail");
});
*/
>>>>>>> 21970711
<|MERGE_RESOLUTION|>--- conflicted
+++ resolved
@@ -17,24 +17,15 @@
   //   echo: false
   // `;
 
-<<<<<<< HEAD
   //   const bad = `
   // title: A bad quarto document
   // execute: [1, 2, "foo"] 
   // `;
   //   await ensureAjv();
-=======
-  const bad = `
-title: A bad quarto document
-execute: [1, 2, "foo"]
-`;
-  await ensureAjv();
->>>>>>> 21970711
 
   //   const fm = await getFrontMatterSchema(true);
   //   const fmSchema = new YAMLSchema(fm);
 
-<<<<<<< HEAD
   //   // deno-lint-ignore no-explicit-any
   //   const fromPlainString = (schema: any, src: string) =>
   //     schema.validateParse(asMappedString(src), readAnnotatedYamlFromString(src));
@@ -45,16 +36,4 @@
   //   assert(goodResult.errors.length === 0, "good document should pass");
   //   assert(badResult.errors.length !== 0, "bad document should fail");
 });
-=======
-  // deno-lint-ignore no-explicit-any
-  const fromPlainString = (schema: any, src: string) =>
-    schema.validateParse(asMappedString(src), readAnnotatedYamlFromString(src));
-
-  const goodResult = fromPlainString(fmSchema, good);
-  const badResult = fromPlainString(fmSchema, bad);
-
-  assert(goodResult.errors.length === 0, "good document should pass");
-  assert(badResult.errors.length !== 0, "bad document should fail");
-});
-*/
->>>>>>> 21970711
+*/
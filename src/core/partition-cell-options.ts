--- conflicted
+++ resolved
@@ -55,11 +55,7 @@
     yaml: yaml as Record<string, unknown> | undefined,
     optionsSource,
     source: source.slice(yamlLines.length),
-<<<<<<< HEAD
     sourceStartLine: yamlLines.length,
-=======
-    yamlLength: yamlLines.length,
->>>>>>> 12a0117b
   };
 }
 
